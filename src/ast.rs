--- conflicted
+++ resolved
@@ -25,16 +25,12 @@
 }
 
 #[derive(Copy, Clone, Debug)]
-<<<<<<< HEAD
 pub struct Swizzle(
     pub Field,
     pub Option<Field>,
     pub Option<Field>,
     pub Option<Field>,
 );
-=======
-pub struct Swizzle(Field, Option<Field>, Option<Field>, Option<Field>);
->>>>>>> e6457764
 
 #[derive(PartialEq, Clone, Copy, Debug)]
 pub enum Val {
@@ -103,7 +99,6 @@
     }
 }
 
-<<<<<<< HEAD
 #[derive(Debug, Clone, Copy)]
 pub enum BuiltIn {
     Dist,
@@ -156,28 +151,6 @@
         false_ret: Box<Ast>,
     },
     Call(BuiltIn, Vec<Ast>),
-=======
-#[derive(Debug)]
-pub enum BuiltIn { Dist }
-
-#[derive(Debug)]
-pub enum Ast {
-  V(Val),
-  Assign(i32, Box<Ast>), /* i32 will prolly become lasso::Spur */
-  Block(Vec<Ast>),
-  VecLiteral(Box<Ast>, Box<Ast>, Option<Box<Ast>>, Option<Box<Ast>>),
-  VecAccess(Box<Ast>, Swizzle),
-  Ident(i32), /* will prolly become lasso::Spur */
-  Return(Box<Ast>),
-  Give(Box<Ast>),
-  BinOp(Box<Ast>, Op, Box<Ast>),
-  If {
-    cond: Box<Ast>,
-    true_ret: Box<Ast>,
-    false_ret: Box<Ast>
-  },
-  Call(BuiltIn, Vec<Ast>),
->>>>>>> e6457764
 }
 
 #[derive(Debug, Clone)]
@@ -214,7 +187,6 @@
             .map(|x| *x) // .as_deref()
             .or_else(|| self.parent.as_ref().and_then(|p| p.get(ident)))
     }
-<<<<<<< HEAD
 
     pub fn set(&mut self, ident: Spur, to: Val) {
         if self.vars.contains_key(&ident) || self.get(ident).is_none() {
@@ -229,19 +201,6 @@
         if let Some(p) = self.parent.as_mut() {
             p.return_val(val)
         }
-=======
-  }
-  pub fn get(&self, ident: i32) -> Option<Val> {
-    self.vars.get(&ident)
-      .map(|x| *x) // .as_deref()
-      .or_else(|| self.parent.as_ref().and_then(|p| p.get(ident)))
-  }
-  pub fn set(&mut self, ident: i32, to: Val) {
-    if self.vars.contains_key(&ident) || self.get(ident).is_none() {
-      self.vars.insert(ident, to);
-    } else if let Some(p) = self.parent.as_mut() {
-      p.set(ident, to);
->>>>>>> e6457764
     }
 }
 
@@ -268,34 +227,12 @@
     fn with_val(self, val: Option<Val>) -> Self {
         Self { val, ..self }
     }
-<<<<<<< HEAD
 
     fn with_give(self, give: Val) -> Self {
         Self {
             give: Some(give),
             ..self
         }
-=======
-    VecAccess(access_me, swiz) => {
-      let ERVal { env, val } = eval(&access_me, e).needs_val();
-      if let Val::Float(x) = val { panic!("Expected vec, found {}", x) }
-      EvalRet::new(env).with_val(Some(match *swiz {
-        Swizzle(x, None   , None   , None   ) =>
-          Val::Float(val.get_field(x)),
-        Swizzle(x, Some(y), None   , None   ) =>
-          Val::Vec2(val.get_field(x), val.get_field(y)),
-        Swizzle(x, Some(y), Some(z), None   ) =>
-          Val::Vec3(val.get_field(x), val.get_field(y), val.get_field(z)),
-        Swizzle(x, Some(y), Some(z), Some(w)) =>
-          Val::Vec4(val.get_field(x), val.get_field(y),
-                    val.get_field(z), val.get_field(w)),
-        _ => panic!("invalid swizzle")
-      }))
-    },
-    &Ident(i) => {
-      let val = e.get(i).unwrap_or_else(|| panic!("no such ident, {}", i));
-      EvalRet::new(e).with_val(Some(val))
->>>>>>> e6457764
     }
 
     fn needs_val(self) -> ERVal {
@@ -303,7 +240,6 @@
             env: self.env,
             val: need_val(self.val),
         }
-<<<<<<< HEAD
     }
 }
 
@@ -404,8 +340,8 @@
             }))
         }
         &Ident(i) => {
-            let val = e.get(i);
-            EvalRet::new(e).with_val(val)
+            let val = e.get(i).expect("couldn't find ident");
+            EvalRet::new(e).with_val(Some(val))
         }
         Return(v) => {
             let ERVal { mut env, val } = eval(&v, e).needs_val();
@@ -570,48 +506,5 @@
                 BuiltIn::Norm => todo!(),
             }
         }
-=======
-        (_, Op::Sub, _) => lval.zipmap(rval, |l, r| l - r),
-        (_, Op::Add, _) => lval.zipmap(rval, |l, r| l + r),
-        (_, Op::Mul, _) => lval.zipmap(rval, |l, r| l * r),
-        (_, Op::Div, _) => lval.zipmap(rval, |l, r| l / r),
-        // (Float(l), Op::More, Float(r)) => { dbg!(l > r); Float((l > r) as i32 as f32)},
-        (Float(l), Op::More, Float(r)) => Float((l > r) as i32 as f32),
-        (Float(l), Op::Less, Float(r)) => Float((l < r) as i32 as f32),
-        (Float(l), Op::MoreEq, Float(r)) => Float((l <= r) as i32 as f32),
-        (Float(l), Op::LessEq, Float(r)) => Float((l >= r) as i32 as f32),
-        _ => panic!(
-          "unsupported scalar/vector binary operation relationship \
-          {:#?} {:#?} {:#?}",
-          lval, op, rval
-        )
-      }))
-    },
-    If { cond, true_ret, false_ret } => {
-      let ERVal { env, val: condval } = eval(&cond, e).needs_val();
-      match condval {
-        Val::Float(f) if f == 1.0 => eval(&true_ret, env),
-        Val::Float(_) => eval(&false_ret, env),
-        _ => panic!("If logic expects scalar conditionals"),
-      }
-    }
-    Call(BuiltIn::Dist, args) => {
-      let len = args.len();
-      let (env, mut vals) = args.iter().fold(
-        (e, Vec::with_capacity(len)),
-        |(env, mut vals), arg| {
-          let ERVal { env, val } = eval(arg, env).needs_val();
-          vals.push(val);
-          (env, vals)
-        },
-      );
-      match (len, vals.pop(), vals.pop()) {
-        (2, Some(Val::Vec2(x0, y0)), Some(Val::Vec2(x1, y1))) => {
-          let (dx, dy) = (x0 - x1, y0 - y1);
-          EvalRet::new(env).with_val(Some(Val::Float((dx*dx + dy*dy).sqrt())))
-        }
-        _ => panic!("unexpected inputs to dist (tbf it's janked rn)"),
-      }
->>>>>>> e6457764
     }
 }